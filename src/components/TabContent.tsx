--- conflicted
+++ resolved
@@ -720,22 +720,6 @@
           />
       <div className="playground-layout row flex-grow-1" style={{ paddingTop: '0' }}>
         {/* Left Panel */}
-<<<<<<< HEAD
-        <div className="col-12 col-md-4">
-          {!isConnected && (
-            <div className="row g-3">
-              <div className="col-12 col-md-6">
-                <RecentServersPanel
-                  recentServers={recentServers}
-                  setServerUrl={setServerUrl}
-                  handleConnect={handleConnectWrapper}
-                  removeRecentServer={removeRecentServer}
-                  isConnected={isConnected}
-                  isConnecting={isConnecting}
-                />
-              </div>
-              <div className="col-12 col-md-6">
-=======
         <div className={isConnected ? "col-md-4" : "col-md-12"}>
           {!isConnected && (
             <div className="row g-3">
@@ -752,7 +736,6 @@
                 </div>
               )}
               <div className="col-md-6">
->>>>>>> 194bcded
                 <SuggestedServersPanel
                   setServerUrl={setServerUrl}
                   handleConnect={handleConnectWrapper}
