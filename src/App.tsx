--- conflicted
+++ resolved
@@ -181,9 +181,8 @@
 
   // --- Effects ---
 
-<<<<<<< HEAD
   // Save dashboards whenever they change
-=======
+
   // ADD THIS EFFECT to manage theme class and localStorage
   useEffect(() => {
     if (theme === 'dark') {
@@ -196,7 +195,7 @@
   }, [theme]);
 
   // Save spaces whenever they change
->>>>>>> 6f7be57e
+
   useEffect(() => {
     // Create a sanitized version of dashboards for persistence
     const spacesToSave = spaces.map(space => ({
@@ -409,7 +408,6 @@
     ));
   }, []);
 
-<<<<<<< HEAD
   // --- Dashboard Management Functions ---
   const handleCreateDashboard = (name: string) => {
     logEvent('create_dashboard');
@@ -417,7 +415,8 @@
     setSpaces(prev => [...prev, newDashboard]);
     setSelectedSpaceId(newDashboard.id); // Select the new dashboard
     navigate(getSpaceUrl(newDashboard.name)); // Navigate to new dashboard URL
-=======
+  };
+              
   // --- Handlers ---
   const toggleTheme = useCallback(() => {
     setTheme(prevTheme => (prevTheme === 'light' ? 'dark' : 'light'));
@@ -430,7 +429,6 @@
     setSpaces(prev => [...prev, newSpace]);
     setSelectedSpaceId(newSpace.id); // Select the new space
     navigate(getSpaceUrl(newSpace.name)); // Navigate to new space URL
->>>>>>> 6f7be57e
   };
 
   const handleSelectDashboard = (id: string) => {
