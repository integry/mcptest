--- conflicted
+++ resolved
@@ -1553,27 +1553,12 @@
   border-bottom-color: var(--border-color) !important;
 }
 
-<<<<<<< HEAD
-body.dark-theme .nav-tabs .nav-link:not(.active) {
-  background-color: var(--card-bg-secondary);
-  border-color: transparent;
-}
-
-body.dark-theme .nav-tabs .nav-link:not(.active):hover {
-  background-color: var(--card-bg);
-  border-color: var(--border-color);
-}
-
-body.dark-theme .nav-tabs .nav-link.active {
-  border-color: var(--border-color) var(--border-color) var(--card-bg) !important;
-=======
 :root[data-theme='dark'] .nav-link {
   border-color: var(--border-color) !important;
 }
 
 :root[data-theme='dark'] .nav-link.active {
   border-color: var(--border-color) var(--border-color) var(--body-bg) !important;
->>>>>>> 2b329b76
   background-color: var(--card-bg) !important;
   color: var(--text-color) !important;
   border-bottom: 1px solid var(--card-bg) !important;
