--- conflicted
+++ resolved
@@ -1750,7 +1750,6 @@
   border-color: var(--border-color) !important;
 }
 
-<<<<<<< HEAD
 /* --- Theme Toggle Animation --- */
 .theme-toggle-icon {
   transition: transform 0.3s ease;
@@ -1762,8 +1761,7 @@
 
 :root[data-theme='light'] .theme-toggle-icon {
   transform: rotate(0deg);
-=======
-/* --- Notification Popup Styles --- */
+
 .notification-popup {
   position: fixed;
   bottom: 20px;
@@ -1776,5 +1774,4 @@
   z-index: 1000;
   box-shadow: 0 2px 10px rgba(0, 0, 0, 0.2);
   transition: opacity 0.3s, transform 0.3s;
->>>>>>> fd8610e1
 }